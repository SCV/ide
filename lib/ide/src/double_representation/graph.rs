--- conflicted
+++ resolved
@@ -2,7 +2,6 @@
 
 use crate::prelude::*;
 
-use crate::controller::graph::{NewNodeInfo, Position};
 use crate::double_representation::definition;
 use crate::double_representation::definition::DefinitionInfo;
 use crate::double_representation::definition::DefinitionName;
@@ -10,17 +9,15 @@
 use crate::double_representation::node::NodeInfo;
 
 use ast::Ast;
-<<<<<<< HEAD
+//use ast::HasRepr;
 use ast::IdMap;
 use ast::ID;
-=======
-//use ast::HasRepr;
->>>>>>> 6d197598
 use ast::known;
 use utils::fail::FallibleResult;
 use parser::api::IsParser;
 use ast::test_utils::expect_single_line;
 use data::text::{Span, Index, Size};
+use crate::controller::graph::{NewNodeInfo, LocationHint};
 
 
 // ================
@@ -102,20 +99,21 @@
     /// Adds a new node to this graph.
     pub fn add_node
     (&mut self, new_node:NewNodeInfo, parser:&mut impl IsParser) -> FallibleResult<ID> {
-        let index = new_node.next_node.map(|id| {
-            self.nodes.iter().find_position(|node| {
-                node.id() == id
-            }).map(|(index,_)| index + 1).unwrap_or(self.nodes.len())
-        }).unwrap_or(self.nodes.len());
+        let index = match new_node.location_hint {
+            LocationHint::Start => 0,
+            LocationHint::End => self.nodes.len(),
+            LocationHint::After(id) => {
+                self.nodes.iter().find_position(|node| {
+                    node.id() == id
+                }).map(|(index, _)| index + 1).unwrap_or(self.nodes.len())
+            }
+            LocationHint::Before(_) => 0
+        };
 
         let error_message = format!("Couldn't parse {}", new_node.expression);
 
         let id            = new_node.id.unwrap_or(ID::new_v4());
-        let ix = Index{value:0};
-        let size  = Size{value:new_node.expression.len()};
-        let span  = Span::new(ix, size);
-        let id_map   = IdMap(vec![(span, id)]);
-        let node_ast = parser.parse(new_node.expression, id_map)?;
+        let node_ast = parser.parse(new_node.expression, default())?;
         let line_ast = expect_single_line(&node_ast);
         println!("{:#?}", line_ast);
         let node          = NodeInfo::from_line_ast(&line_ast);
@@ -128,11 +126,6 @@
 
     /// Removes the node from graph.
     pub fn remove_node(&mut self, _node_id:ID) -> FallibleResult<()> {
-        todo!()
-    }
-
-    /// Sets the visual position of the given node.
-    pub fn move_node(&self, _node_id:ID, _new_position:Position) -> FallibleResult<()> {
         todo!()
     }
 
@@ -181,6 +174,7 @@
     use parser::api::IsParser;
     use wasm_bindgen_test::wasm_bindgen_test;
     use ast::ID;
+    use crate::controller::graph::{NewNodeInfo, LocationHint};
 
     wasm_bindgen_test::wasm_bindgen_test_configure!(run_in_browser);
 
@@ -222,17 +216,17 @@
     node
 ";
         let mut graph = main_graph(&mut parser, program);
-        let next_node  = Some(graph.nodes[0].id());
-        let expression = "4 + 4".to_string();
-        let id         = Some(ID::new_v4());
-        let location   = default();
-
-        assert!(graph.add_node(NewNodeInfo {expression,id,location,next_node},&mut parser).is_ok());
+        let expression    = "4 + 4".to_string();
+        let id            = Some(ID::new_v4());
+        let location_hint = LocationHint::After(graph.nodes[0].id());
+        let location      = default();
+
+        assert!(graph.add_node(NewNodeInfo {expression,id,location_hint,location},&mut parser).is_ok());
 
         assert_eq!(graph.nodes.len(), 3);
-        assert_eq!(graph.nodes[0].expression_text(), "node");
-        assert_eq!(graph.nodes[1].expression_text(), "4 + 4");
-        assert_eq!(graph.nodes[2].expression_text(), "node");
+        assert_eq!(graph.nodes[0].expression().repr(), "node");
+        assert_eq!(graph.nodes[1].expression().repr(), "4 + 4");
+        assert_eq!(graph.nodes[2].expression().repr(), "node");
     }
 
     #[wasm_bindgen_test]
@@ -245,9 +239,6 @@
     Int.= a = node
     node
 ";
-        // TODO [mwu]
-        //  Add case like `Int.= a = node` once https://github.com/luna/enso/issues/565 is fixed
-
         let graph = main_graph(&mut parser, program);
         assert_eq!(graph.nodes.len(), 2);
         for node in graph.nodes.iter() {
