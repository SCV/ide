--- conflicted
+++ resolved
@@ -59,22 +59,6 @@
     pub location_hint : LocationHint
 }
 
-<<<<<<< HEAD
-/// Describes the desired position of the node's line in the graph's code block.
-#[derive(Clone,Copy,Debug)]
-pub enum LocationHint {
-    /// Try placing this node's line before the line described by id.
-    Before(ast::Id),
-    /// Try placing this node's line after the line described by id.
-    After(ast::Id),
-    /// Try placing this node's line at the start of the graph's code block.
-    Start,
-    /// Try placing this node's line at the end of the graph's code block.
-    End,
-}
-
-=======
->>>>>>> c6e8199e
 
 
 // ==================
