//! Module Controller.
//!
//! The module controller keeps cached module state (module state is AST+Metadata or equivalent),
//! and uses it for synchronizing state for text and graph representations. It provides method
//! for registering text and graph changes. If for example text represntation will be changed, there
//! will be notifications for both text change and graph change.

use crate::prelude::*;

use crate::controller::notification;
use crate::double_representation::text::apply_code_change_to_id_map;
use crate::double_representation::definition::DefinitionInfo;
use crate::executor::global::spawn;

use parser::api::SourceFile;
use ast;
use ast::Ast;
use ast::HasRepr;
use ast::IdMap;
<<<<<<< HEAD
=======
use ast::HasIdMap;
>>>>>>> b6ce9ef2
use ast::known;
use data::text::*;
use double_representation as dr;
use file_manager_client as fmc;
use flo_stream::MessagePublisher;
use flo_stream::Subscriber;
use json_rpc::error::RpcError;
use parser::api::IsParser;
use parser::Parser;

use serde::Serialize;
use serde::Deserialize;
use shapely::shared;



// ==============
// == Metadata ==
// ==============

/// Mapping between ID and metadata.
#[derive(Debug,Clone,Default,Deserialize,Serialize)]
pub struct Metadata {
    /// Metadata used within ide.
    #[serde(default="default")]
    pub ide : serde_json::Value,
    #[serde(flatten)]
    /// Metadata of other users of SourceFile<Metadata> API.
    /// Ide should not modify this part of metadata.
    rest : serde_json::Value,
}

impl parser::api::Metadata for Metadata {}



// =======================
// === Module Location ===
// =======================

/// Structure uniquely identifying module location in the project.
/// Mappable to filesystem path.
#[derive(Clone,Debug,Display,Eq,Hash,PartialEq)]
pub struct Location(pub String);

impl Location {
    /// Get the module location from filesystem path. Returns None if path does not lead to
    /// module file.
    pub fn from_path(path:&fmc::Path) -> Option<Self> {
        // TODO [ao] See function `to_path`
        let fmc::Path(path_str) = path;
        let suffix = format!(".{}", constants::LANGUAGE_FILE_EXTENSION);
        path_str.ends_with(suffix.as_str()).and_option_from(|| {
            let cut_from = path_str.len() - suffix.len();
            Some(Location(path_str[..cut_from].to_string()))
        })
    }

    /// Obtains path (within a project context) to the file with this module.
    pub fn to_path(&self) -> file_manager_client::Path {
        // TODO [mwu] Extremely provisional. When multiple files support is
        //            added, needs to be fixed, if not earlier.
        let Location(string) = self;
        let result = format!("./{}.{}", string, constants::LANGUAGE_FILE_EXTENSION);
        file_manager_client::Path::new(result)
    }
}



// =========================
// === Module Controller ===
// =========================

shared! { Handle
    /// State data of the module controller.
    #[derive(Debug)]
    pub struct Controller {
        /// This module's location.
        location: Location,
        /// The current source code of file containing ast and metadata.
        module: SourceFile<Metadata>,
        /// The File Manager Client handle.
        file_manager: fmc::Handle,
        /// The Parser handle.
        parser: Parser,
        /// Publisher of "text changed" notifications
        text_notifications  : notification::Publisher<notification::Text>,
        /// Publisher of "graph changed" notifications
        graph_notifications : notification::Publisher<notification::Graphs>,
        /// The logger handle.
        logger: Logger,
    }

    impl {
        /// Obtain clone of location.
        pub fn location(&self) -> Location {
            self.location.clone()
        }

        /// Updates AST after code change.
        pub fn apply_code_change(&mut self,change:&TextChange) -> FallibleResult<()> {
            let mut code         = self.code();
            let mut id_map       = self.module.ast.id_map();
            let replaced_size    = change.replaced.end - change.replaced.start;
            let replaced_span    = Span::new(change.replaced.start,replaced_size);
            let replaced_indices = change.replaced.start.value..change.replaced.end.value;

            code.replace_range(replaced_indices,&change.inserted);
            apply_code_change_to_id_map(&mut id_map,&replaced_span,&change.inserted);
            let ast = self.parser.parse(code, id_map)?;
            self.update_ast(ast);
            self.logger.trace(|| format!("Applied change; Ast is now {:?}", self.module.ast));

            Ok(())
        }

        /// Read module code.
        pub fn code(&self) -> String {
            self.module.ast.repr()
        }

        /// Obtains definition information for given graph id.
        pub fn find_definition(&self,id:&dr::graph::Id) -> FallibleResult<DefinitionInfo> {
            let module = known::Module::try_new(self.module.ast.clone())?;
            double_representation::graph::traverse_for_definition(module,id)
        }

        /// Check if current module state is synchronized with given code. If it's not, log error,
        /// and update module state to match the `code` passed as argument.
        pub fn check_code_sync(&mut self, code:String) -> FallibleResult<()> {
            let my_code = self.code();
            if code != my_code {
                self.logger.error(|| format!("The module controller ast was not synchronized with \
                    text editor content!\n >>> Module: {:?}\n >>> Editor: {:?}",my_code,code));
                self.module.ast = self.parser.parse(code,default())?;
            }
            Ok(())
        }

        /// Get subscriber receiving notifications about changes in module's text representation.
        pub fn subscribe_text_notifications(&mut self) -> Subscriber<notification::Text> {
            self.text_notifications.subscribe()
        }

        /// Get subscriber receiving notifications about changes in module's graph representation.
        pub fn subscribe_graph_notifications(&mut self) -> Subscriber<notification::Graphs> {
            self.graph_notifications.subscribe()
        }
    }
}

impl Handle {
    /// Create a module controller for given location.
    ///
    /// It may wait for module content, because the module must initialize its state.
    pub async fn new(location:Location, file_manager:fmc::Handle, parser:Parser)
    -> FallibleResult<Self> {
        let logger              = Logger::new(format!("Module Controller {}", location));
        let ast                 = Ast::new(ast::Module{lines:default()},None);
        let module              = SourceFile {ast, metadata:default()};
        let text_notifications  = default();
        let graph_notifications = default();


<<<<<<< HEAD
        let data = Controller {location,module,file_manager,parser,id_map,logger,
=======
        let data = Controller {location,module,file_manager,parser,logger,
>>>>>>> b6ce9ef2
            text_notifications,graph_notifications};
        let handle = Handle::new_from_data(data);
        handle.load_file().await?;
        Ok(handle)
    }

    /// Load or reload module content from file.
    pub async fn load_file(&self) -> FallibleResult<()> {
        let (logger,path,mut fm,mut parser) = self.with_borrowed(|data| {
            ( data.logger.clone()
            , data.location.to_path()
            , data.file_manager.clone_ref()
            , data.parser.clone_ref()
            )
        });
        logger.info(|| "Loading module file");
        let content = fm.read(path).await?;
        logger.info(|| "Parsing code");
        let SourceFile{ast,metadata} = parser.parse_with_metadata(content)?;
        logger.info(|| "Code parsed");
        logger.trace(|| format!("The parsed ast is {:?}", ast));
        self.with_borrowed(|data| data.module.metadata = metadata);
        self.with_borrowed(|data| data.update_ast(ast));
        Ok(())
    }

    /// Save the module to file.
    pub fn save_file(&self) -> impl Future<Output=Result<(),RpcError>> {
        let (path,mut fm,code) = self.with_borrowed(|data| {
            let path = data.location.to_path();
            let fm   = data.file_manager.clone_ref();
            let code = String::try_from(&data.module);
            (path,fm,code)
        });
        async move { fm.write(path.clone(),code?).await }
    }

    /// Returns a graph controller for graph in this module's subtree identified by `id`.
    /// Reuses already existing controller if possible.
    pub fn get_graph_controller(&self, id:dr::graph::Id)
    -> FallibleResult<controller::graph::Handle> {
        controller::graph::Handle::new(self.clone(),id)
    }

    #[cfg(test)]
    pub fn new_mock
    ( location     : Location
    , code         : &str
    , id_map       : IdMap
    , file_manager : fmc::Handle
    , mut parser   : Parser
    ) -> FallibleResult<Self> {
        let logger = Logger::new("Mocked Module Controller");
        let ast    = parser.parse(code.to_string(),id_map.clone())?;
        let module = SourceFile{ast, metadata:Metadata::default()};
        let text_notifications  = default();
        let graph_notifications = default();
        let data   = Controller {location,module,file_manager,parser,logger,
            text_notifications,graph_notifications};
        Ok(Handle::new_from_data(data))
    }
}

impl Controller {
    /// Update current ast in module controller and emit notification about overall invalidation.
    fn update_ast(&mut self,ast:Ast) {
        self.module.ast  = ast;
        let text_change  = notification::Text::Invalidate;
        let graph_change = notification::Graphs::Invalidate;
        let code_notify  = self.text_notifications.publish(text_change);
        let graph_notify = self.graph_notifications.publish(graph_change);
        spawn(async move { futures::join!(code_notify,graph_notify); });
    }
}


// =============
// === Tests ===
// =============

#[cfg(test)]
mod test {
    use super::*;

    use crate::controller::notification;
    use crate::executor::test_utils::TestWithLocalPoolExecutor;

    use ast;
    use ast::BlockLine;
    use ast::Ast;
    use data::text::Span;
    use file_manager_client::Path;
    use json_rpc::test_util::transport::mock::MockTransport;
    use parser::Parser;
    use uuid::Uuid;
    use wasm_bindgen_test::wasm_bindgen_test;

    #[test]
    fn get_location_from_path() {
        let module     = Path(format!("test.{}", constants::LANGUAGE_FILE_EXTENSION));
        let not_module = Path("test.txt".to_string());

        let expected_loc = Location("test".to_string());
        assert_eq!(Some(expected_loc),Location::from_path(&module    ));
        assert_eq!(None,              Location::from_path(&not_module));
    }

    #[wasm_bindgen_test]
    fn update_ast_after_text_change() {
        TestWithLocalPoolExecutor::set_up().run_test(async {
            let transport    = MockTransport::new();
            let file_manager = file_manager_client::Handle::new(transport);
            let parser       = Parser::new().unwrap();
            let location     = Location("Test".to_string());

            let uuid1        = Uuid::new_v4();
            let uuid2        = Uuid::new_v4();
            let uuid3        = Uuid::new_v4();
            let module       = "2+2";
            let id_map       = IdMap::new(vec!
                [ (Span::from((0,1)),uuid1.clone())
                , (Span::from((2,1)),uuid2)
                , (Span::from((0,3)),uuid3)
                ]);

            let controller   = Handle::new_mock
            (location,module,id_map,file_manager,parser).unwrap();

            let mut text_notifications  = controller.subscribe_text_notifications();
            let mut graph_notifications = controller.subscribe_graph_notifications();

            // Change code from "2+2" to "22+2"
            let change = TextChange::insert(Index::new(1),"2".to_string());
            controller.apply_code_change(&change).unwrap();
            let expected_ast = Ast::new(ast::Module {
                lines: vec![BlockLine {
                    elem: Some(Ast::new(ast::Infix {
                        larg : Ast::new(ast::Number{base:None, int:"22".to_string()}, Some(uuid1)),
                        loff : 0,
                        opr  : Ast::new(ast::Opr {name:"+".to_string()}, None),
                        roff : 0,
                        rarg : Ast::new(ast::Number{base:None, int:"2".to_string()}, Some(uuid2)),
                    }, Some(uuid3))),
                    off: 0
                }]
            }, None);
            assert_eq!(expected_ast, controller.with_borrowed(|data| data.module.ast.clone()));

            // Check emitted notifications
            assert_eq!(Some(notification::Text::Invalidate ), text_notifications.next().await );
            assert_eq!(Some(notification::Graphs::Invalidate), graph_notifications.next().await);
        });
    }
}<|MERGE_RESOLUTION|>--- conflicted
+++ resolved
@@ -16,11 +16,7 @@
 use ast;
 use ast::Ast;
 use ast::HasRepr;
-use ast::IdMap;
-<<<<<<< HEAD
-=======
 use ast::HasIdMap;
->>>>>>> b6ce9ef2
 use ast::known;
 use data::text::*;
 use double_representation as dr;
@@ -186,11 +182,7 @@
         let graph_notifications = default();
 
 
-<<<<<<< HEAD
-        let data = Controller {location,module,file_manager,parser,id_map,logger,
-=======
         let data = Controller {location,module,file_manager,parser,logger,
->>>>>>> b6ce9ef2
             text_notifications,graph_notifications};
         let handle = Handle::new_from_data(data);
         handle.load_file().await?;
@@ -239,7 +231,7 @@
     pub fn new_mock
     ( location     : Location
     , code         : &str
-    , id_map       : IdMap
+    , id_map       : ast::IdMap
     , file_manager : fmc::Handle
     , mut parser   : Parser
     ) -> FallibleResult<Self> {
@@ -310,7 +302,7 @@
             let uuid2        = Uuid::new_v4();
             let uuid3        = Uuid::new_v4();
             let module       = "2+2";
-            let id_map       = IdMap::new(vec!
+            let id_map       = ast::IdMap::new(vec!
                 [ (Span::from((0,1)),uuid1.clone())
                 , (Span::from((2,1)),uuid2)
                 , (Span::from((0,3)),uuid3)
