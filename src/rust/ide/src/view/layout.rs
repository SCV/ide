--- conflicted
+++ resolved
@@ -100,14 +100,9 @@
     , fonts            : &mut FontRegistry
     ) -> Self {
         let logger       = logger.sub("ViewLayout");
-<<<<<<< HEAD
-        let text_editor  = TextEditor::new(&logger,world,text_controller,kb_actions);
-        let graph_editor = GraphEditor::new(&logger,world,graph_controller);
-=======
-        let text_editor  = TextEditor::new(&logger,&world,text_controller,kb_actions,fonts);
-        let graph_editor = GraphEditor::new(&logger,graph_controller.clone());
-        let node_searcher = NodeSearcher::new(&world,&logger,graph_controller,fonts);
->>>>>>> 26ef5e1a
+        let text_editor  = TextEditor::new(&logger,world,text_controller,kb_actions,fonts);
+        let graph_editor = GraphEditor::new(&logger,world,graph_controller.clone());
+        let node_searcher = NodeSearcher::new(world,&logger,graph_controller,fonts);
         world.add_child(&graph_editor);
         world.add_child(&node_searcher);
         let size         = zero();
