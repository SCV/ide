--- conflicted
+++ resolved
@@ -38,10 +38,6 @@
         }
     }
 
-<<<<<<< HEAD
-    /// Returns a reference to the stored `Ast` with `Shape` of `T`.
-    pub fn ast(&self) -> &Ast { &self.ast }
-=======
     /// Creates a new `KnownAst<T>` from ast node containing shape of variant `T`.
     ///
     /// Note that this API requires caller to ensure that Ast stores proper shape. Violating this
@@ -49,15 +45,17 @@
     fn new_unchecked(ast:Ast) -> KnownAst<T> {
         KnownAst {ast,phantom:default()}
     }
+
+    /// Returns a reference to the stored `Ast` with `Shape` of `T`.
+    pub fn ast(&self) -> &Ast { &self.ast }
 }
 
 impl<T:Into<Shape<Ast>>> KnownAst<T> {
     /// Creates a new `KnownAst<T>` from `shape`.
-    pub fn new(shape:T, id:Option<crate::ID>) -> KnownAst<T> {
+    pub fn new(shape:T, id:Option<crate::Id>) -> KnownAst<T> {
         let ast = Ast::new(shape,id);
         Self::new_unchecked(ast)
     }
->>>>>>> c6e8199e
 }
 
 impl<T,E> Deref for KnownAst<T>
